<<<<<<< HEAD
# Version 1.3.3.1
  - Fixed a testsuite compile error on GHC >= 7.10.

# Version 1.3.3.0
  - Added a new convenience function, like `chunkList` but with a predicate for
    when to split, taking current element and current chunk length:
    ```haskell
chunkListWith :: (a -> Int -> Bool) -> InputStream a -> IO (InputStream [a])
    ```
=======
# Version 1.3.3.0
Added `System.IO.Streams.Handle.handleToStreams`, to conveniently
create an `InputStream`/`OutputStream` pair.
>>>>>>> 772609ec

# Version 1.3.2.0
  - Dependency bump for attoparsec 0.13 (another location)
  - Dependency bump for vector 0.11
  - Dependency bump for zlib 0.6

# Version 1.3.1.0
  - Dependency bump for attoparsec 0.13.

# Version 1.3.0.0
  - As long promised, removed the direct use of the `blaze-builder` package in
    favor of the new `bytestring-builder` transitional package (to be replaced
    by bytestring's native builder once it is mature enough).
  - Added a new convenience function, a flipped version of `write`:
    ```haskell
writeTo :: OutputStream a -> Maybe a -> IO ()
    ```

# Version 1.2.1.3
  - Dependency bump for primitive 0.6.

# Version 1.2.1.2
  - Dependency bump for deepseq 1.4.

# Version 1.2.1.1
  - Dependency bump for time 1.6.

# Version 1.2.1.0
  - Added `System.IO.Streams.mapMaybe` for InputStream.

  - Added `System.IO.Streams.contramapMaybe` for OutputStream.

# Version 1.2.0.1

  - `System.IO.Streams.Attoparsec.parseFromStream`: export more information
    about the context of parse errors to the message returned via
    `ParseException`.

  - Improved documentation about stream flushing in the docstring for
    `handleToOutputStream`.

# Version 1.2.0.0
  - Fixed bug #27 (https://github.com/snapframework/io-streams/issues/27):
    makeOutputStream now properly shuts down the stream upon receiving EOF. The
    new invariant might break user programs if they depended on the buggy
    behaviour, which is the reason for the major version bump.

  - Fixed a few polymorphic bindings that started breaking in recent GHC.

  - Dependency bumps for:
    - text 1.2
    - network 2.6

# Version 1.1.4.6
Moved old changelog entries to `changelog.md`.

# Version 1.1.4.5
Allow use of attoparsec 0.12.*.

# Version 1.1.4.4
Allow use of transformers 0.4.*.

# Version 1.1.4.3
Allow use of new network version 2.5.

# Version 1.1.4.2
Fixed a build error with network versions older than 2.4.

# Version 1.1.4.1
`System.IO.Streams.Network`: scalability improvement: buffers for socket reads
are now allocated by system malloc rather than by pinned pointers in GHC
(currently pinned pointer allocation takes a global lock).

# Version 1.1.4.0
Widened `attoparsec` and `text` library dependencies to allow the latest
versions.

# Version 1.1.3.0
Added `System.IO.Streams.ByteString.takeExactly`. Widened `network` dependency
to include 2.3. Added a `NoInteractiveTests` flag to selectively disable some
tests for environments where spawning interactive processes is impossible.

# Version 1.1.2.2
Allowed newest versions of the `process`, `test-framework`, and `text`
libraries.

# Version 1.1.2.1
Fixed build error when compiled against attoparsec-0.10.0.x.

# Version 1.1.2.0
Added `System.IO.Streams.Concurrent.makeChanPipe`, to create a simple
concurrent pipe between an `InputStream`/`OutputStream` pair.

# Version 1.1.1.0
Added `System.IO.Streams.Network.socketToStreamsWithBufferSize`, allowing
control over the size of the receive buffers used when reading from sockets.

# Version 1.1.0.3
Fixed an inconsistent version upper bound in the test suite.

# Version 1.1.0.2
Fixed a typo in the tutorial.

# Version 1.1.0.1
A couple of Haddock markup fixes.

# Version 1.1.0.0
Reworked, simplified, and streamlined the internals of the library. Exports
from `System.IO.Streams.Internal` relying on Sources and Sinks were deleted
because they are no longer necessary: `Source(..)`, `Sink(..)`,
`defaultPushback`, `withDefaultPushback`, `nullSource`, `nullSink`,
`singletonSource`, `simpleSource`, `sourceToStream`, `sinkToStream`,
`generatorToSource`, and `consumerToSink`.

# Version 1.0.2.2
Fixed a bug in which `"takeBytes 0"` was erroneously requesting input from the
wrapped stream.

# Version 1.0.2.1
Fixed a compile error on GHC 7.0.x.

# Version 1.0.2.0
Added `System.IO.Streams.Process` (support for communicating with system
processes using streams), added new functions to `System.IO.Streams.Handle` for
converting `io-streams` types to `System.IO.Handle`s. (Now you can pass streams
from this library to places that expect Handles and everything will work.)

# Version 1.0.1.0
Added `System.IO.Streams.Combinators.ignoreEof`.

# Version 1.0.0.1
Fixed some haddock markup.<|MERGE_RESOLUTION|>--- conflicted
+++ resolved
@@ -1,4 +1,7 @@
-<<<<<<< HEAD
+# Version 1.3.4.0
+Added `System.IO.Streams.Handle.handleToStreams`, to conveniently
+create an `InputStream`/`OutputStream` pair.
+
 # Version 1.3.3.1
   - Fixed a testsuite compile error on GHC >= 7.10.
 
@@ -8,11 +11,6 @@
     ```haskell
 chunkListWith :: (a -> Int -> Bool) -> InputStream a -> IO (InputStream [a])
     ```
-=======
-# Version 1.3.3.0
-Added `System.IO.Streams.Handle.handleToStreams`, to conveniently
-create an `InputStream`/`OutputStream` pair.
->>>>>>> 772609ec
 
 # Version 1.3.2.0
   - Dependency bump for attoparsec 0.13 (another location)
